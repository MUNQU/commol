--- conflicted
+++ resolved
@@ -7,6 +7,7 @@
 from epimodel.context.dynamics import Transition
 from epimodel.context.initial_conditions import InitialConditions
 from epimodel.context.stratification import Stratification
+
 
 class Population(BaseModel):
     """
@@ -99,8 +100,6 @@
 
         return self
 
-<<<<<<< HEAD
-=======
     @model_validator(mode="after")
     def validate_stratified_rates(self) -> Self:
         """
@@ -138,7 +137,6 @@
 
         return self
 
->>>>>>> 237e444e
     @model_validator(mode="after")
     def validate_stratification_initial_conditions(self) -> Self:
         """
