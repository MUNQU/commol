import copy
import logging
from typing import Literal, Self, TypedDict

from epimodel.context.disease_state import DiseaseState
<<<<<<< HEAD
from epimodel.context.dynamics import Dynamics
=======
from epimodel.context.dynamics import (
    Condition,
    Dynamics,
    Rule,
    StratificationCondition,
    StratifiedRate,
    Transition,
)
>>>>>>> 237e444e
from epimodel.context.initial_conditions import (
    DiseaseStateFraction,
    InitialConditions,
    StratificationFraction,
    StratificationFractions,
)
from epimodel.context.model import Model
from epimodel.context.parameter import Parameter
from epimodel.context.population import Population
from epimodel.context.stratification import Stratification
from epimodel.constants import ModelTypes, LogicOperators


logger = logging.getLogger(__name__)


class RuleDict(TypedDict):
    """Type definition for rule dictionary used in create_condition method."""

    variable: str
    operator: Literal[
        LogicOperators.EQ,
        LogicOperators.NEQ,
        LogicOperators.GT,
        LogicOperators.GET,
        LogicOperators.LT,
        LogicOperators.LET,
    ]
    value: str | int | float | bool


class DiseaseStateFractionDict(TypedDict):
    """Type definition for a single disease state fraction."""

    disease_state: str
    fraction: float


class StratificationFractionDict(TypedDict):
    """Type definition for a single stratification category fraction."""

    category: str
    fraction: float


class StratificationFractionsDict(TypedDict):
    """Type definition for stratification fractions dictionary."""

    stratification: str
    fractions: list[StratificationFractionDict]


<<<<<<< HEAD
=======
class StratificationConditionDict(TypedDict):
    """Type definition for a stratification condition in a stratified rate."""

    stratification: str
    category: str


class StratifiedRateDict(TypedDict):
    """Type definition for a stratified rate."""

    conditions: list[StratificationConditionDict]
    rate: str | float


>>>>>>> 237e444e
class ModelBuilder:
    """
    A programmatic interface for building epidemiological models.

    This class provides a fluent API for constructing Model instances by progressively
    adding disease states, stratifications, transitions, parameters, and
    initial conditions. It includes validation methods to ensure model consistency
    before building.

    Attributes
    ----------
    _name : str
        The model name.
    _description : str | None
        The model description.
    _version : str | None
        The model version.
    _disease_states : list[DiseaseState]
        List of disease states in the model.
    _stratifications : list[Stratification]
        List of population stratifications.
    _transitions : list[Transition]
        List of transitions between states.
    _parameters : list[Parameter]
        List of model parameters.
    _initial_conditions : InitialConditions | None
        Initial population conditions.
    """

    def __init__(
        self,
        name: str,
        description: str | None = None,
        version: str | None = None,
    ):
        """
        Initialize the ModelBuilder.

        Parameters
        ----------
        name : str
            The unique name that identifies the model.
        description : str | None, default=None
            A human-readable description of the model's purpose and function.
        version : str | None, default=None
            The version number of the model.
        """
        self._name: str = name
        self._description: str | None = description
        self._version: str | None = version

        self._disease_states: list[DiseaseState] = []
        self._stratifications: list[Stratification] = []
        self._transitions: list[Transition] = []
        self._parameters: list[Parameter] = []
        self._initial_conditions: InitialConditions | None = None

        logging.info(
            (
                f"Initialized ModelBuilder: name='{self._name}', "
                f"version='{self._version or 'N/A'}'"
            )
        )

    def add_disease_state(self, id: str, name: str) -> Self:
        """
        Add a disease state to the model.

        Parameters
        ----------
        id : str
            Unique identifier for the disease state.
        name : str
            Human-readable name for the disease state.

        Returns
        -------
        ModelBuilder
            Self for method chaining.
        """
        self._disease_states.append(DiseaseState(id=id, name=name))
        logging.info(f"Added disease state: id='{id}', name='{name}'")
        return self

    def add_stratification(self, id: str, categories: list[str]) -> Self:
        """
        Add a population stratification to the model.

        Parameters
        ----------
        id : str
            Unique identifier for the stratification.
        categories : list[str]
            list of category identifiers within this stratification.

        Returns
        -------
        ModelBuilder
            Self for method chaining.
        """
        self._stratifications.append(Stratification(id=id, categories=categories))
        logging.info(f"Added stratification: id='{id}', categories={categories}")
        return self

    def add_parameter(
        self,
        id: str,
        value: float,
        description: str | None = None,
    ) -> Self:
        """
        Add a global parameter to the model.

        Parameters
        ----------
        id : str
            Unique identifier for the parameter.
        value : float
            Numerical value of the parameter.
        description : str | None, default=None
            Human-readable description of the parameter.

        Returns
        -------
        ModelBuilder
            Self for method chaining.
        """
        self._parameters.append(Parameter(id=id, value=value, description=description))
        logging.info(f"Added parameter: id='{id}', value={value}")
        return self

    def add_transition(
        self,
        id: str,
        source: list[str],
        target: list[str],
        rate: str | float | None = None,
        stratified_rates: list[StratifiedRateDict] | None = None,
        condition: Condition | None = None,
    ) -> Self:
        """
        Add a transition between states to the model.

        Parameters
        ----------
        id : str
            Unique identifier for the transition.
        source : list[str]
            List of source state/category identifiers.
        target : list[str]
            List of target state/category identifiers.
        rate : str | float | None, default=None
            Default mathematical formula, parameter reference, or constant value for
            the transition rate. Used when no stratified rate matches.
            Can be:
            - A parameter reference (e.g., "beta")
            - A constant value (e.g., "0.5" or 0.5)
            - A mathematical formula (e.g., "beta * S * I / N")

            Special variables available in formulas:
            - N: Total population (automatically calculated)
            - step or t: Current simulation step (both are equivalent)
            - pi, e: Mathematical constants

        stratified_rates : list[dict] | None, default=None
            List of stratification-specific rates. Each dict must contain:
            - "conditions": List of dicts with "stratification" and "category" keys
            - "rate": Rate expression string

        condition : Condition| None, default=None
            Logical conditions that must be met for the transition.

        Returns
        -------
        ModelBuilder
            Self for method chaining.
        """
        # Convert rate to string if numeric
        if isinstance(rate, int) or isinstance(rate, float):
            rate = str(rate)

        # Convert stratified rates dicts to Pydantic objects
        stratified_rates_objects: list[StratifiedRate] | None = None
        if stratified_rates:
            stratified_rates_objects = []
            for rate_dict in stratified_rates:
                conditions = [
                    StratificationCondition(**cond) for cond in rate_dict["conditions"]
                ]
                stratified_rates_objects.append(
                    StratifiedRate(conditions=conditions, rate=str(rate_dict["rate"]))
                )

        self._transitions.append(
            Transition(
                id=id,
                source=source,
                target=target,
                rate=rate,
                stratified_rates=stratified_rates_objects,
                condition=condition,
            )
        )
        logging.info(
            (
                f"Added transition: id='{id}', source={source}, target={target}, "
                f"rate='{rate}', stratified_rates={
                    len(stratified_rates_objects) if stratified_rates_objects else 0
                }"
            )
        )
        return self

    def create_condition(
        self,
        logic: Literal[LogicOperators.AND, LogicOperators.OR],
        rules: list[RuleDict],
    ) -> Condition:
        """
        Create a condition object for use in transitions.

        Parameters
        ----------
        logic : Literal["and", "or"]
            How to combine the rules.
        rules : List[RuleDict]
            List of rule dictionaries with 'variable', 'operator', and 'value' keys.
            Each dictionary must have:
            - 'variable': str (format '<prefix>:<variable_id>')
            - 'operator': Literal["eq", "neq", "gt", "get", "lt", "let"]
            - 'value': str | int | float | bool

        Returns
        -------
        Condition
            The created condition object.

        Examples
        --------
        >>> condition = builder.create_condition(
        ...     "and",
        ...     [
        ...         {"variable": "states:I", "operator": "gt", "value": 0},
        ...         {"variable": "strati:age", "operator": "eq", "value": "adult"},
        ...     ],
        ... )
        """
        rule_objects: list[Rule] = []
        for rule_dict in rules:
            rule_objects.append(
                Rule(
                    variable=rule_dict["variable"],
                    operator=rule_dict["operator"],
                    value=rule_dict["value"],
                )
            )

        return Condition(logic=logic, rules=rule_objects)

    def set_initial_conditions(
        self,
        population_size: int,
        disease_state_fractions: list[DiseaseStateFractionDict],
        stratification_fractions: list[StratificationFractionsDict] | None = None,
    ) -> Self:
        """
        Set the initial conditions for the model.

        Parameters
        ----------
        population_size : int
            Total population size.
        disease_state_fractions : list[DiseaseStateFractionDict]
            List of disease state fractions. Each item is a dictionary with:
            - "disease_state": str (disease state id)
            - "fraction": float (fractional size)

            Example:
            [
                {"disease_state": "S", "fraction": 0.99},
                {"disease_state": "I", "fraction": 0.01},
                {"disease_state": "R", "fraction": 0.0}
            ]
        stratification_fractions : list[StratificationFractionsDict] | None,
            default=None
            List of stratification fractions. Each item is a dictionary with:
            - "stratification": str (stratification id)
            - "fractions": list of dicts, each with "category" and "fraction"

            Example:
            [
                {
                    "stratification": "age_group",
                    "fractions": [
                        {"category": "young", "fraction": 0.3},
                        {"category": "adult", "fraction": 0.5},
                        {"category": "elderly", "fraction": 0.2}
                    ]
                }
            ]

        Returns
        -------
        ModelBuilder
            Self for method chaining.

        Raises
        ------
        ValueError
            If initial conditions have already been set.
        """
        if self._initial_conditions is not None:
            raise ValueError("Initial conditions have already been set")

        disease_state_fractions_list: list[DiseaseStateFraction] = []
        for ds_dict in disease_state_fractions:
            disease_state_fractions_list.append(
                DiseaseStateFraction(
                    disease_state=ds_dict["disease_state"],
                    fraction=ds_dict["fraction"],
                )
            )

        strat_fractions_list: list[StratificationFractions] = []
        if stratification_fractions:
            for strat_dict in stratification_fractions:
                fractions_list: list[StratificationFraction] = []
                for frac_dict in strat_dict["fractions"]:
                    fractions_list.append(
                        StratificationFraction(
                            category=frac_dict["category"],
                            fraction=frac_dict["fraction"],
                        )
                    )
                strat_fractions_list.append(
                    StratificationFractions(
                        stratification=strat_dict["stratification"],
                        fractions=fractions_list,
                    )
                )

        self._initial_conditions = InitialConditions(
            population_size=population_size,
            disease_state_fractions=disease_state_fractions_list,
            stratification_fractions=strat_fractions_list,
        )
        state_ids = [ds["disease_state"] for ds in disease_state_fractions]
        logging.info(
            (
                f"Set initial conditions: population_size={population_size}, "
                f"states={state_ids}"
            )
        )
        return self

    def get_summary(self) -> dict[str, str | int | list[str] | None]:
        """
        Get a summary of the current model builder state.

        Returns
        -------
        dict[str, dict[str, str | int | list[str] | None]]
            Dictionary containing summary information about the model being built.
        """
        return {
            "name": self._name,
            "description": self._description,
            "version": self._version,
            "disease_states_count": len(self._disease_states),
            "disease_state_ids": [state.id for state in self._disease_states],
            "stratifications_count": len(self._stratifications),
            "stratification_ids": [strat.id for strat in self._stratifications],
            "transitions_count": len(self._transitions),
            "transition_ids": [trans.id for trans in self._transitions],
            "parameters_count": len(self._parameters),
            "parameter_ids": [param.id for param in self._parameters],
            "has_initial_conditions": self._initial_conditions is not None,
        }

    def clone(self) -> Self:
        """
        Create a deep copy of this ModelBuilder.

        Returns
        -------
        ModelBuilder
            A new ModelBuilder instance with the same configuration.
        """

        new_builder = type(self)(self._name, self._description, self._version)

        new_builder._disease_states = copy.deepcopy(self._disease_states)
        new_builder._stratifications = copy.deepcopy(self._stratifications)
        new_builder._transitions = copy.deepcopy(self._transitions)
        new_builder._parameters = copy.deepcopy(self._parameters)
        new_builder._initial_conditions = copy.deepcopy(self._initial_conditions)

        return new_builder

    def reset(self) -> Self:
        """
        Reset the builder to empty state while keeping name, description, and version.

        Returns
        -------
        ModelBuilder
            Self for method chaining.
        """
        self._disease_states.clear()
        self._stratifications.clear()
        self._transitions.clear()
        self._parameters.clear()
        self._initial_conditions = None
        return self

    def build(self, typology: Literal[ModelTypes.DIFFERENCE_EQUATIONS]) -> Model:
        """
        Build and return the final Model instance.

        Parameters
        ----------
        typology : Literal["DifferenceEquations"]
            Type of the model.

        Returns
        -------
        Model
            The constructed epidemiological model.

        Raises
        ------
        ValueError
            If validation fails or required components are missing.
        """
        if self._initial_conditions is None:
            raise ValueError("Initial conditions must be set")

        population = Population(
            disease_states=self._disease_states,
            stratifications=self._stratifications,
            transitions=self._transitions,
            initial_conditions=self._initial_conditions,
        )

        dynamics = Dynamics(typology=typology, transitions=self._transitions)

        model = Model(
            name=self._name,
            description=self._description,
            version=self._version,
            population=population,
            parameters=self._parameters,
            dynamics=dynamics,
        )

        logging.info(
            f"Model '{self._name}' successfully built with typology '{typology}'."
        )

        return model<|MERGE_RESOLUTION|>--- conflicted
+++ resolved
@@ -3,9 +3,6 @@
 from typing import Literal, Self, TypedDict
 
 from epimodel.context.disease_state import DiseaseState
-<<<<<<< HEAD
-from epimodel.context.dynamics import Dynamics
-=======
 from epimodel.context.dynamics import (
     Condition,
     Dynamics,
@@ -14,7 +11,6 @@
     StratifiedRate,
     Transition,
 )
->>>>>>> 237e444e
 from epimodel.context.initial_conditions import (
     DiseaseStateFraction,
     InitialConditions,
@@ -67,8 +63,6 @@
     fractions: list[StratificationFractionDict]
 
 
-<<<<<<< HEAD
-=======
 class StratificationConditionDict(TypedDict):
     """Type definition for a stratification condition in a stratified rate."""
 
@@ -83,7 +77,6 @@
     rate: str | float
 
 
->>>>>>> 237e444e
 class ModelBuilder:
     """
     A programmatic interface for building epidemiological models.
